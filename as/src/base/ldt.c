--- conflicted
+++ resolved
@@ -777,11 +777,7 @@
  * 			>0  number of bytes copied in case of success
  */
 int
-<<<<<<< HEAD
-as_ldt_parent_storage_set_version(as_storage_rd *rd, uint64_t ldt_version, uint8_t *pp_stack_particles)
-=======
 as_ldt_parent_storage_set_version(as_storage_rd *rd, uint64_t ldt_version, uint8_t *pp_stack_particles, char *fname, int lineno)
->>>>>>> a0bcbfe9
 {
 	// No op when version is disabled
 	if (!rd->ns->ldt_enabled)
@@ -790,11 +786,7 @@
 	as_bin * binp           = as_bin_get(rd, (byte *)REC_LDT_CTRL_BIN, strlen(REC_LDT_CTRL_BIN));
 	int rv                  = 0;
 	if (!binp) {
-<<<<<<< HEAD
-		cf_warning(AS_LDT, "as_ldt_parent_storage_set_version: [LDT Control bin not found]");
-=======
 		cf_warning_digest(AS_LDT, &rd->keyd, "as_ldt_parent_storage_set_version: [LDT Control bin not found %s %d]", fname, lineno);
->>>>>>> a0bcbfe9
 		return -1;
 	}
 	as_val * valp           = as_val_frombin( binp );
@@ -891,13 +883,9 @@
 	int       rv            = 0;
 	if (!binp) {
 		if (as_ldt_record_is_parent(rd->r)) {
-<<<<<<< HEAD
-			cf_warning_digest(AS_LDT, &rd->keyd, "Control bin not found LDT parent record");
-=======
 			if (no_fail) {
 				cf_warning_digest(AS_LDT, &rd->keyd, "Control bin not found LDT parent record %s %d", fname, lineno);
 			}
->>>>>>> a0bcbfe9
 		} else {
 			cf_detail(AS_LDT, "Control bin not found");
 		}
@@ -905,13 +893,9 @@
 	} else {
 		const as_val * valp           = as_val_frombin( binp );
 		if (!valp) {
-<<<<<<< HEAD
-			cf_warning(AS_LDT, "Property Bin %s Corrupted", REC_LDT_CTRL_BIN);
-=======
 			if (no_fail) {
 				cf_warning(AS_LDT, "Property Bin %s Corrupted", REC_LDT_CTRL_BIN);
 			}
->>>>>>> a0bcbfe9
 			return -2;
 		}
 
