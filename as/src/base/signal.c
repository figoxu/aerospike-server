--- conflicted
+++ resolved
@@ -38,17 +38,6 @@
 extern const char aerospike_build_type[];
 extern const char aerospike_build_id[];
 
-<<<<<<< HEAD
-extern void xdr_sig_handler(int signum);
-
-#define MAX_BACKTRACE_DEPTH 50
-
-// We get here on normal shutdown.
-sighandler_t g_old_term_handler = 0;
-void
-as_sig_handle_term(int sig_num)
-=======
-
 //==========================================================
 // Globals.
 //
@@ -57,6 +46,8 @@
 extern pthread_mutex_t g_NONSTOP;
 extern bool g_startup_complete;
 
+extern void xdr_sig_handler(int signum);
+extern int as_xdr_stop();
 
 //==========================================================
 // Local helpers.
@@ -64,23 +55,14 @@
 
 static inline void
 register_signal_handler(int sig_num, sighandler_t handler)
->>>>>>> 53e53f9e
 {
 	sighandler_t old_handler = signal(sig_num, handler);
 
-<<<<<<< HEAD
-	as_xdr_stop();
-	xdr_sig_handler(sig_num);
-
-	if (g_old_term_handler) {
-		g_old_term_handler(sig_num);
-=======
 	if (old_handler == SIG_ERR) {
 		cf_crash(AS_AS, "could not register signal handler for %d", sig_num);
 	}
 	else if (old_handler) {
 		cf_crash(AS_AS, "found unexpected old signal handler for %d", sig_num);
->>>>>>> 53e53f9e
 	}
 }
 
@@ -108,18 +90,10 @@
 	cf_warning(AS_AS, "SIGABRT received, aborting %s build %s",
 			aerospike_build_type, aerospike_build_id);
 
-<<<<<<< HEAD
-	xdr_sig_handler(sig_num);
-
-	PRNSTACK();
-
-	if (g_old_abort_handler) {
-		g_old_abort_handler(sig_num);
-	}
-=======
+	xdr_sig_handler(sig_num);
+
 	PRINT_STACK();
 	reraise_signal(sig_num, as_sig_handle_abort);
->>>>>>> 53e53f9e
 }
 
 // Floating point exception.
@@ -129,15 +103,11 @@
 	cf_warning(AS_AS, "SIGFPE received, aborting %s build %s",
 			aerospike_build_type, aerospike_build_id);
 
-<<<<<<< HEAD
-	xdr_sig_handler(sig_num);
-
-	PRNSTACK();
-=======
+	xdr_sig_handler(sig_num);
+
 	PRINT_STACK();
 	reraise_signal(sig_num, as_sig_handle_fpe);
 }
->>>>>>> 53e53f9e
 
 // This signal is our cue to roll the log.
 void
@@ -154,21 +124,14 @@
 {
 	cf_warning(AS_AS, "SIGINT received, shutting down");
 
-<<<<<<< HEAD
-	as_xdr_stop();
-	xdr_sig_handler(sig_num);
-
-	if (g_old_int_handler) {
-		g_old_int_handler(sig_num);
-	}
-
-=======
->>>>>>> 53e53f9e
 	if (! g_startup_complete) {
 		cf_warning(AS_AS, "startup was not complete, exiting immediately");
 		_exit(0);
 	}
 
+	as_xdr_stop();
+	xdr_sig_handler(sig_num);
+
 	pthread_mutex_unlock(&g_NONSTOP);
 }
 
@@ -190,6 +153,8 @@
 	cf_warning(AS_AS, "SIGSEGV received, aborting %s build %s",
 			aerospike_build_type, aerospike_build_id);
 
+	xdr_sig_handler(sig_num);
+
 	PRINT_STACK();
 	reraise_signal(sig_num, as_sig_handle_segv);
 }
@@ -200,22 +165,16 @@
 {
 	cf_warning(AS_AS, "SIGTERM received, shutting down");
 
-<<<<<<< HEAD
-	xdr_sig_handler(sig_num);
-
-	if (g_old_segv_handler) {
-		g_old_segv_handler (sig_num);
-=======
 	if (! g_startup_complete) {
 		cf_warning(AS_AS, "startup was not complete, exiting immediately");
 		_exit(0);
->>>>>>> 53e53f9e
-	}
+	}
+	as_xdr_stop();
+	xdr_sig_handler(sig_num);
 
 	pthread_mutex_unlock(&g_NONSTOP);
 }
 
-<<<<<<< HEAD
 sighandler_t g_old_bus_handler = 0;
 void
 as_sig_handle_bus(int sig_num)
@@ -225,37 +184,9 @@
 
 	xdr_sig_handler(sig_num);
 
-	void *bt[MAX_BACKTRACE_DEPTH];
-	int sz = backtrace(bt, MAX_BACKTRACE_DEPTH);
-	char **strings = backtrace_symbols(bt, sz);
-
-	for (int i = 0; i < sz; i++) {
-		cf_warning(AS_AS, "stacktrace: frame %d: %s", i, strings[i]);
-	}
-
-	fflush(NULL);
-}
-
-
-void
-as_signal_setup() {
-	// Clean shutdowns
-	g_old_int_handler = signal(SIGINT , as_sig_handle_int);
-	g_old_term_handler = signal(SIGTERM , as_sig_handle_term);
-
-	// "Crash" handlers
-	g_old_segv_handler = signal(SIGSEGV, as_sig_handle_segv);
-	g_old_abort_handler = signal(SIGABRT , as_sig_handle_abort);
-	g_old_fpe_handler = signal(SIGFPE , as_sig_handle_fpe);
-	g_old_bus_handler = signal(SIGBUS , as_sig_handle_bus);
-
-	// Signal for log roation	
-	g_old_hup_handler = signal(SIGHUP, as_sig_handle_hup);
-=======
-
-//==========================================================
-// Public API.
-//
+	PRINT_STACK();
+	reraise_signal(sig_num, as_sig_handle_bus);
+}
 
 void
 as_signal_setup()
@@ -267,7 +198,7 @@
 	register_signal_handler(SIGQUIT, as_sig_handle_quit);
 	register_signal_handler(SIGSEGV, as_sig_handle_segv);
 	register_signal_handler(SIGTERM, as_sig_handle_term);
->>>>>>> 53e53f9e
+	register_signal_handler(SIGBUS , as_sig_handle_bus);
 
 	// Block SIGPIPE signal when there is some error while writing to pipe. The
 	// write() call will return with a normal error which we can handle.
